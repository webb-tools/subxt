--- conflicted
+++ resolved
@@ -38,25 +38,18 @@
 sp-version = { version = "2.0.0-rc6", package = "sp-version" }
 pallet-indices = { version = "2.0.0-rc6", package = "pallet-indices" }
 hex = "0.4.2"
-<<<<<<< HEAD
-sp-std = "2.0.0-rc5"
-application-crypto = { version = "2.0.0-rc5", package = "sp-application-crypto", default-features = false }
-sp-finality-grandpa = "2.0.0-rc5"
-sp-consensus-babe = "0.8.0-rc5"
-pallet-im-online = "2.0.0-rc5"
-sp-authority-discovery = "2.0.0-rc5"
-pallet-staking = "2.0.0-rc5"
+sp-std = "2.0.0-rc6"
+application-crypto = { version = "2.0.0-rc6", package = "sp-application-crypto", default-features = false }
+sp-finality-grandpa = { version = "2.0.0-rc6", default-features = false }
+sp-consensus-babe = "0.8.0-rc6"
+pallet-im-online = { version = "2.0.0-rc6", default-features = false }
+sp-authority-discovery = { version = "2.0.0-rc6", default-features = false }
+pallet-staking = { version = "2.0.0-rc6", default-features = false }
 
-sp-rpc = { version = "2.0.0-rc5", package = "sp-rpc" }
-sp-core = { version = "2.0.0-rc5", package = "sp-core" }
-sc-rpc-api = { version = "0.8.0-rc5", package = "sc-rpc-api" }
-sp-transaction-pool = { version = "2.0.0-rc5", package = "sp-transaction-pool" }
-=======
 sp-rpc = { version = "2.0.0-rc6", package = "sp-rpc" }
 sp-core = { version = "2.0.0-rc6", package = "sp-core" }
 sc-rpc-api = { version = "0.8.0-rc6", package = "sc-rpc-api" }
 sp-transaction-pool = { version = "2.0.0-rc6", package = "sp-transaction-pool" }
->>>>>>> 3ea9d3b8
 substrate-subxt-client = { version = "0.3.0", path = "client", optional = true }
 substrate-subxt-proc-macro = { version = "0.11.0", path = "proc-macro" }
 
